--- conflicted
+++ resolved
@@ -3,7 +3,6 @@
 21-PAP||21-PAP
 21-PAP||21-PAP
 21-PAP||PAP-21
-<<<<<<< HEAD
 es:Envase en cartón||envase cartón
 es:Envase en metal||envase metal
 fr:Barquette en carton||barquette carton
@@ -15,7 +14,7 @@
 fr:Bouteille en plastique||bouteille plastique
 fr:Bouteille en verre||bouteille verre
 fr:Bouteille en verre||bouteilles verre
-fr:Bouteille||bottled
+en:Bottle||bottled
 fr:Bouteille||embouteillé
 fr:Boîte en carton||boite carton
 fr:Boîte en carton||boîte carton
@@ -35,37 +34,6 @@
 fr:Couvercle en fer||couvercle fer
 fr:Couvercle en métal||couvercle metal
 fr:Couvercle en métal||couvercle métal
-=======
-Barquette en carton||barquette carton
-Barquette en plastique;Film en plastique||barquette et film plastique
-Barquette en plastique||barquette plastique
-Bocal en verre||bocal verre
-Bouchon en plastique||bouchon plastique
-Bouteille en plastique;Bouchon en plastique||bouteille et bouchon plastique
-Bouteille en plastique||bouteille plastique
-Bouteille en verre||bouteille verre
-Bouteille en verre||bouteilles verre
-en:Bottle||bottled
-Bouteille||embouteillé
-Boîte en carton||boite carton
-Boîte en carton||boîte carton
-Boîte en métal||boite metal
-Boîte en métal||boite métal
-Boîte en métal||boîte metal
-Boîte en métal||boîte métal
-Boîte en plastique||boite plastique
-Boîte en plastique||boîte plastique
-Brique en carton||brique carton
-Capsule en métal||capsule metal
-Capsule en métal||capsule métal
-Capsule en métal||capsules metal
-Capsule en métal||capsules métal
-Clip en plastique;Sachet en plastique||clip et sachet plastique
-Clip en plastique||clip plastique
-Couvercle en fer||couvercle fer
-Couvercle en métal||couvercle metal
-Couvercle en métal||couvercle métal
->>>>>>> 5270524b
 Elo-Cap||elo cap
 Elo-Cap||elo-cap
 Elopak||elopak
